--- conflicted
+++ resolved
@@ -7,11 +7,7 @@
 name = "sqlspec"
 readme = "README.md"
 requires-python = ">=3.10, <4.0"
-<<<<<<< HEAD
-version = "0.30.0"
-=======
 version = "0.30.1"
->>>>>>> 720a0012
 
 [project.urls]
 Discord = "https://discord.gg/litestar"
@@ -214,11 +210,7 @@
 allow_dirty = true
 commit = false
 commit_args = "--no-verify"
-<<<<<<< HEAD
-current_version = "0.30.0"
-=======
 current_version = "0.30.1"
->>>>>>> 720a0012
 ignore_missing_files = false
 ignore_missing_version = false
 message = "chore(release): bump to v{new_version}"
@@ -501,7 +493,7 @@
 
 [tool.ruff.lint.per-file-ignores]
 "docs/**/*.*" = ["S", "B", "DTZ", "A", "TC", "ERA", "D", "RET", "PLW0127", "PLR2004"]
-"docs/examples/**" = ["T201", "PT011"]
+"docs/examples/**" = ["T201"]
 "sqlspec/builder/mixins/**/*.*" = ["SLF001"]
 "sqlspec/extensions/adk/converters.py" = ["S403"]
 "sqlspec/migrations/utils.py" = ["S404"]
