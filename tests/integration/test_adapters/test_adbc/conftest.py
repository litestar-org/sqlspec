"""Test fixtures and configuration for ADBC integration tests."""

import functools
<<<<<<< HEAD
from collections.abc import Awaitable, Callable, Generator
from typing import Any, TypeVar, cast, overload
=======
from collections.abc import Callable, Generator
from typing import Any, TypeVar, cast
>>>>>>> 4fa7ca3a

import pytest
from pytest_databases.docker.postgres import PostgresService

from sqlspec.adapters.adbc import AdbcConfig, AdbcDriver

F = TypeVar("F", bound=Callable[..., Any])
T = TypeVar("T")


@overload
def xfail_if_driver_missing(func: Callable[..., Awaitable[T]]) -> Callable[..., Awaitable[T]]: ...


@overload
def xfail_if_driver_missing(func: Callable[..., T]) -> Callable[..., T]: ...


def xfail_if_driver_missing(func: F) -> F:
    """Decorator to xfail a test if the ADBC driver shared object is missing."""
    import inspect

    if inspect.iscoroutinefunction(func):

        @functools.wraps(func)
        async def async_wrapper(*args: Any, **kwargs: Any) -> Any:
            try:
                return await func(*args, **kwargs)
            except Exception as e:
                if (
                    "cannot open shared object file" in str(e)
                    or "No module named" in str(e)
                    or "Failed to import connect function" in str(e)
                    or "Could not configure connection" in str(e)
                ):
                    pytest.xfail(f"ADBC driver not available: {e}")
                raise e

        return cast("F", async_wrapper)

    @functools.wraps(func)
    def sync_wrapper(*args: Any, **kwargs: Any) -> Any:
        try:
            return func(*args, **kwargs)
        except Exception as e:
            if (
                "cannot open shared object file" in str(e)
                or "No module named" in str(e)
                or "Failed to import connect function" in str(e)
                or "Could not configure connection" in str(e)
            ):
                pytest.xfail(f"ADBC driver not available: {e}")
            raise e

    return cast("F", sync_wrapper)


@pytest.fixture(scope="session")
def adbc_session(postgres_service: PostgresService) -> AdbcConfig:
    """Create an ADBC session for PostgreSQL."""
    return AdbcConfig(
        connection_config={
            "uri": f"postgresql://{postgres_service.user}:{postgres_service.password}@{postgres_service.host}:{postgres_service.port}/{postgres_service.database}"
        }
    )


@pytest.fixture(scope="function")
def adbc_sync_driver(postgres_service: PostgresService) -> Generator[AdbcDriver, None, None]:
    """Create an ADBC driver for data dictionary testing."""
    config = AdbcConfig(
        connection_config={
            "uri": f"postgresql://{postgres_service.user}:{postgres_service.password}@{postgres_service.host}:{postgres_service.port}/{postgres_service.database}"
        }
    )

    with config.provide_session() as session:
        yield session<|MERGE_RESOLUTION|>--- conflicted
+++ resolved
@@ -1,13 +1,8 @@
 """Test fixtures and configuration for ADBC integration tests."""
 
 import functools
-<<<<<<< HEAD
-from collections.abc import Awaitable, Callable, Generator
-from typing import Any, TypeVar, cast, overload
-=======
 from collections.abc import Callable, Generator
 from typing import Any, TypeVar, cast
->>>>>>> 4fa7ca3a
 
 import pytest
 from pytest_databases.docker.postgres import PostgresService
