--- conflicted
+++ resolved
@@ -1,14 +1,10 @@
-<<<<<<< HEAD
+"""Fixture loading utilities for SQLSpec.
+
+Provides functions for writing, loading and parsing JSON fixture files
+used in testing and development. Supports both sync and async operations.
+"""
 import gzip
 import zipfile
-=======
-"""Fixture loading utilities for SQLSpec.
-
-Provides functions for loading and parsing JSON fixture files
-used in testing and development. Supports both sync and async operations.
-"""
-
->>>>>>> 22b5d031
 from pathlib import Path
 from typing import TYPE_CHECKING, Any, Union
 
@@ -100,7 +96,6 @@
     Returns:
         The parsed JSON data
     """
-<<<<<<< HEAD
     fixture_path = _find_fixture_file(fixtures_path, fixture_name)
 
     if fixture_path.suffix in {".gz", ".zip"}:
@@ -108,11 +103,6 @@
     else:
         # Regular JSON file
         with fixture_path.open(mode="r", encoding="utf-8") as f:
-=======
-    fixture = Path(fixtures_path / f"{fixture_name}.json")
-    if fixture.exists():
-        with fixture.open(mode="r", encoding="utf-8") as f:
->>>>>>> 22b5d031
             f_data = f.read()
 
     return decode_json(f_data)
