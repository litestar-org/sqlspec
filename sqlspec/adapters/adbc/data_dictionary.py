--- conflicted
+++ resolved
@@ -1,11 +1,7 @@
 """ADBC multi-dialect data dictionary for metadata queries."""
 
 import re
-<<<<<<< HEAD
-from typing import TYPE_CHECKING, Callable, Optional, cast
-=======
 from typing import TYPE_CHECKING, cast
->>>>>>> 4fa7ca3a
 
 from sqlspec.driver import SyncDataDictionaryBase, SyncDriverAdapterBase, VersionInfo
 from sqlspec.utils.logging import get_logger
@@ -40,24 +36,7 @@
         """
         return str(cast("AdbcDriver", driver).dialect)
 
-<<<<<<< HEAD
-    def get_dialect(self, driver: SyncDriverAdapterBase) -> str:
-        """Get database dialect name.
-
-        Overrides the mixin method to use ADBC's native dialect detection.
-
-        Args:
-            driver: ADBC driver instance
-
-        Returns:
-            Dialect name (e.g., 'postgres', 'sqlite', 'mysql')
-        """
-        return self._get_dialect(driver)
-
-    def get_version(self, driver: SyncDriverAdapterBase) -> "Optional[VersionInfo]":
-=======
     def get_version(self, driver: SyncDriverAdapterBase) -> "VersionInfo | None":
->>>>>>> 4fa7ca3a
         """Get database version information based on detected dialect.
 
         Args:
