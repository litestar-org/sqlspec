--- conflicted
+++ resolved
@@ -65,45 +65,30 @@
     def _get_current_version_sql(self) -> Select:
         """Get Oracle-specific SQL for retrieving current version.
 
-<<<<<<< HEAD
-        Uses unquoted identifiers that Oracle will automatically convert to uppercase.
-=======
         Uses uppercase column names with lowercase aliases to match Python expectations.
         Oracle stores unquoted identifiers as UPPERCASE, so we query UPPERCASE columns
         and alias them as quoted "lowercase" for result consistency.
->>>>>>> 8c9fa38e
 
         Returns:
             SQL builder object for version query.
         """
-<<<<<<< HEAD
-        return sql.select("VERSION_NUM").from_(self.version_table).order_by("EXECUTION_SEQUENCE DESC").limit(1)
-=======
         return (
             sql.select('VERSION_NUM AS "version_num"')
             .from_(self.version_table)
             .order_by("EXECUTION_SEQUENCE DESC")
             .limit(1)
         )
->>>>>>> 8c9fa38e
 
     def _get_applied_migrations_sql(self) -> Select:
         """Get Oracle-specific SQL for retrieving all applied migrations.
 
-<<<<<<< HEAD
-        Uses unquoted identifiers that Oracle will automatically convert to uppercase.
-=======
         Uses uppercase column names with lowercase aliases to match Python expectations.
         Oracle stores unquoted identifiers as UPPERCASE, so we query UPPERCASE columns
         and alias them as quoted "lowercase" for result consistency.
->>>>>>> 8c9fa38e
 
         Returns:
             SQL builder object for migrations query.
         """
-<<<<<<< HEAD
-        return sql.select("*").from_(self.version_table).order_by("EXECUTION_SEQUENCE")
-=======
         return (
             sql.select(
                 'VERSION_NUM AS "version_num"',
@@ -118,27 +103,18 @@
             .from_(self.version_table)
             .order_by("EXECUTION_SEQUENCE")
         )
->>>>>>> 8c9fa38e
 
     def _get_next_execution_sequence_sql(self) -> Select:
         """Get Oracle-specific SQL for retrieving next execution sequence.
 
-<<<<<<< HEAD
-        Uses unquoted identifiers that Oracle will automatically convert to uppercase.
-=======
         Uses uppercase column names with lowercase alias to match Python expectations.
         Oracle stores unquoted identifiers as UPPERCASE, so we query UPPERCASE columns
         and alias them as quoted "lowercase" for result consistency.
->>>>>>> 8c9fa38e
 
         Returns:
             SQL builder object for sequence query.
         """
-<<<<<<< HEAD
-        return sql.select("COALESCE(MAX(EXECUTION_SEQUENCE), 0) + 1 AS NEXT_SEQ").from_(self.version_table)
-=======
         return sql.select('COALESCE(MAX(EXECUTION_SEQUENCE), 0) + 1 AS "next_seq"').from_(self.version_table)
->>>>>>> 8c9fa38e
 
     def _get_existing_columns_sql(self) -> str:
         """Get SQL to query existing columns in the tracking table.
@@ -286,14 +262,7 @@
             List of migration records as dictionaries with lowercase keys.
         """
         result = driver.execute(self._get_applied_migrations_sql())
-<<<<<<< HEAD
-        if not result.data:
-            return []
-
-        return [{key.lower(): value for key, value in row.items()} for row in result.data]
-=======
         return result.get_data()
->>>>>>> 8c9fa38e
 
     def record_migration(
         self, driver: "SyncDriverAdapterBase", version: str, description: str, execution_time_ms: int, checksum: str
@@ -310,18 +279,11 @@
         applied_by = getpass.getuser()
         parsed_version = parse_version(version)
         version_type = parsed_version.type.value
-<<<<<<< HEAD
-
-        next_seq_result = driver.execute(self._get_next_execution_sequence_sql())
-        execution_sequence = next_seq_result.data[0]["NEXT_SEQ"] if next_seq_result.data else 1
-
-=======
 
         next_seq_result = driver.execute(self._get_next_execution_sequence_sql())
         seq_data = next_seq_result.get_data()
         execution_sequence = seq_data[0]["next_seq"] if seq_data else 1
 
->>>>>>> 8c9fa38e
         record_sql = self._get_record_migration_sql(
             version, version_type, execution_sequence, description, execution_time_ms, checksum, applied_by
         )
@@ -494,14 +456,7 @@
             List of migration records as dictionaries with lowercase keys.
         """
         result = await driver.execute(self._get_applied_migrations_sql())
-<<<<<<< HEAD
-        if not result.data:
-            return []
-
-        return [{key.lower(): value for key, value in row.items()} for row in result.data]
-=======
         return result.get_data()
->>>>>>> 8c9fa38e
 
     async def record_migration(
         self, driver: "AsyncDriverAdapterBase", version: str, description: str, execution_time_ms: int, checksum: str
@@ -519,18 +474,11 @@
         applied_by = getpass.getuser()
         parsed_version = parse_version(version)
         version_type = parsed_version.type.value
-<<<<<<< HEAD
-
-        next_seq_result = await driver.execute(self._get_next_execution_sequence_sql())
-        execution_sequence = next_seq_result.data[0]["NEXT_SEQ"] if next_seq_result.data else 1
-
-=======
 
         next_seq_result = await driver.execute(self._get_next_execution_sequence_sql())
         seq_data = next_seq_result.get_data()
         execution_sequence = seq_data[0]["next_seq"] if seq_data else 1
 
->>>>>>> 8c9fa38e
         record_sql = self._get_record_migration_sql(
             version, version_type, execution_sequence, description, execution_time_ms, checksum, applied_by
         )
