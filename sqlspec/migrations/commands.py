--- conflicted
+++ resolved
@@ -453,17 +453,11 @@
                             updated_count += 1
 
                     if updated_count > 0:
-<<<<<<< HEAD
-                        console.print(f"[green]✓ Updated {updated_count} database records[/]")
-                    else:
-                        console.print("[yellow]No database records to update[/]")
-=======
                         console.print(
                             f"[green]✓ Updated {updated_count} version records in migration tracking table[/]"
                         )
                     else:
                         console.print("[green]✓ No applied migrations to update in tracking table[/]")
->>>>>>> 8c9fa38e
 
             fixer.cleanup()
             console.print("[green]✓ Conversion complete![/]")
@@ -902,17 +896,11 @@
                             updated_count += 1
 
                     if updated_count > 0:
-<<<<<<< HEAD
-                        console.print(f"[green]✓ Updated {updated_count} database records[/]")
-                    else:
-                        console.print("[yellow]No database records to update[/]")
-=======
                         console.print(
                             f"[green]✓ Updated {updated_count} version records in migration tracking table[/]"
                         )
                     else:
                         console.print("[green]✓ No applied migrations to update in tracking table[/]")
->>>>>>> 8c9fa38e
 
             fixer.cleanup()
             console.print("[green]✓ Conversion complete![/]")
