"""Migration command implementations for SQLSpec.

This module provides the main command interface for database migrations.
"""

from typing import TYPE_CHECKING, Any, cast

from rich.console import Console
from rich.table import Table

from sqlspec.builder import sql
from sqlspec.migrations.base import BaseMigrationCommands
from sqlspec.migrations.context import MigrationContext
from sqlspec.migrations.fix import MigrationFixer
from sqlspec.migrations.runner import AsyncMigrationRunner, SyncMigrationRunner
from sqlspec.migrations.utils import create_migration_file
from sqlspec.migrations.validation import validate_migration_order
from sqlspec.utils.logging import get_logger
from sqlspec.utils.version import generate_conversion_map, generate_timestamp_version

if TYPE_CHECKING:
    from sqlspec.config import AsyncConfigT, SyncConfigT

__all__ = ("AsyncMigrationCommands", "SyncMigrationCommands", "create_migration_commands")

logger = get_logger("migrations.commands")
console = Console()


class SyncMigrationCommands(BaseMigrationCommands["SyncConfigT", Any]):
    """Synchronous migration commands."""

    def __init__(self, config: "SyncConfigT") -> None:
        """Initialize migration commands.

        Args:
            config: The SQLSpec configuration.
        """
        super().__init__(config)
        self.tracker = config.migration_tracker_type(self.version_table)

        # Create context with extension configurations
        context = MigrationContext.from_config(config)
        context.extension_config = self.extension_configs

        self.runner = SyncMigrationRunner(
            self.migrations_path, self._discover_extension_migrations(), context, self.extension_configs
        )

    def init(self, directory: str, package: bool = True) -> None:
        """Initialize migration directory structure.

        Args:
            directory: Directory to initialize migrations in.
            package: Whether to create __init__.py file.
        """
        self.init_directory(directory, package)

    def current(self, verbose: bool = False) -> "str | None":
        """Show current migration version.

        Args:
            verbose: Whether to show detailed migration history.

        Returns:
            The current migration version or None if no migrations applied.
        """
        with self.config.provide_session() as driver:
            self.tracker.ensure_tracking_table(driver)

            current = self.tracker.get_current_version(driver)
            if not current:
                console.print("[yellow]No migrations applied yet[/]")
                return None

            console.print(f"[green]Current version:[/] {current}")

            if verbose:
                applied = self.tracker.get_applied_migrations(driver)

                table = Table(title="Applied Migrations")
                table.add_column("Version", style="cyan")
                table.add_column("Description")
                table.add_column("Applied At")
                table.add_column("Time (ms)", justify="right")
                table.add_column("Applied By")

                for migration in applied:
                    table.add_row(
                        migration["version_num"],
                        migration.get("description", ""),
                        str(migration.get("applied_at", "")),
                        str(migration.get("execution_time_ms", "")),
                        migration.get("applied_by", ""),
                    )

                console.print(table)

            return cast("str | None", current)

<<<<<<< HEAD
    def _synchronize_version_records(self, driver: Any) -> int:
        """Synchronize database version records with migration files.

        Auto-updates DB tracking when migrations have been renamed by fix command.
        This allows developers to just run upgrade after pulling changes without
        manually running fix.

        Validates checksums match before updating to prevent incorrect matches.

        Args:
            driver: Database driver instance.

        Returns:
            Number of version records updated.
        """
        all_migrations = self.runner.get_migration_files()
        applied_migrations = self.tracker.get_applied_migrations(driver)
        applied_map = {m["version_num"]: m for m in applied_migrations}

        conversion_map = generate_conversion_map(all_migrations)

        updated_count = 0
        for old_version, new_version in conversion_map.items():
            if old_version in applied_map and new_version not in applied_map:
                applied_checksum = applied_map[old_version]["checksum"]

                file_path = next((path for v, path in all_migrations if v == new_version), None)
                if file_path:
                    migration = self.runner.load_migration(file_path, new_version)
                    if migration["checksum"] == applied_checksum:
                        self.tracker.update_version_record(driver, old_version, new_version)
                        logger.info("Reconciled version: %s → %s", old_version, new_version)
                        updated_count += 1
                    else:
                        logger.warning("Checksum mismatch for %s → %s, skipping auto-sync", old_version, new_version)

        if updated_count > 0:
            console.print(f"[cyan]Reconciled {updated_count} version record(s)[/]")

        return updated_count

    def upgrade(self, revision: str = "head", allow_missing: bool = False, auto_sync: bool = True) -> None:
=======
    def upgrade(self, revision: str = "head", *, dry_run: bool = False) -> None:
>>>>>>> bed73038
        """Upgrade to a target revision.

        Validates migration order and warns if out-of-order migrations are detected.
        Out-of-order migrations can occur when branches merge in different orders
        across environments.

        Args:
            revision: Target revision or "head" for latest.
<<<<<<< HEAD
            allow_missing: If True, allow out-of-order migrations even in strict mode.
                Defaults to False.
            auto_sync: If True, automatically reconcile renamed migrations in database.
                Defaults to True. Can be disabled via --no-auto-sync flag.
=======
            dry_run: If True, show what would be done without making changes.
>>>>>>> bed73038
        """
        if dry_run:
            console.print("[bold yellow]DRY RUN MODE:[/] No database changes will be applied\n")

        with self.config.provide_session() as driver:
            self.tracker.ensure_tracking_table(driver)

            if auto_sync:
                migration_config = getattr(self.config, "migration_config", {}) or {}
                config_auto_sync = migration_config.get("auto_sync", True)
                if config_auto_sync:
                    self._synchronize_version_records(driver)

            applied_migrations = self.tracker.get_applied_migrations(driver)
            applied_versions = [m["version_num"] for m in applied_migrations]
            applied_set = set(applied_versions)

            all_migrations = self.runner.get_migration_files()
            pending = []
            for version, file_path in all_migrations:
                if version not in applied_set and (revision == "head" or version <= revision):
                    pending.append((version, file_path))

            if not pending:
                if not all_migrations:
                    console.print(
                        "[yellow]No migrations found. Create your first migration with 'sqlspec create-migration'.[/]"
                    )
                else:
                    console.print("[green]Already at latest version[/]")
                return
            pending_versions = [v for v, _ in pending]

            migration_config = getattr(self.config, "migration_config", {}) or {}
            strict_ordering = migration_config.get("strict_ordering", False) and not allow_missing

            validate_migration_order(pending_versions, applied_versions, strict_ordering)

            console.print(f"[yellow]Found {len(pending)} pending migrations[/]")

            for version, file_path in pending:
                migration = self.runner.load_migration(file_path, version)

                action_verb = "Would apply" if dry_run else "Applying"
                console.print(f"\n[cyan]{action_verb} {version}:[/] {migration['description']}")

                if dry_run:
                    console.print(f"[dim]Migration file: {file_path}[/]")
                    continue

                try:
                    _, execution_time = self.runner.execute_upgrade(driver, migration)
                    self.tracker.record_migration(
                        driver, migration["version"], migration["description"], execution_time, migration["checksum"]
                    )
                    console.print(f"[green]✓ Applied in {execution_time}ms[/]")

                except Exception as e:
                    console.print(f"[red]✗ Failed: {e}[/]")
                    return

            if dry_run:
                console.print("\n[bold yellow]Dry run complete.[/] No changes were made to the database.")

    def downgrade(self, revision: str = "-1", *, dry_run: bool = False) -> None:
        """Downgrade to a target revision.

        Args:
            revision: Target revision or "-1" for one step back.
            dry_run: If True, show what would be done without making changes.
        """
        if dry_run:
            console.print("[bold yellow]DRY RUN MODE:[/] No database changes will be applied\n")

        with self.config.provide_session() as driver:
            self.tracker.ensure_tracking_table(driver)
            applied = self.tracker.get_applied_migrations(driver)
            if not applied:
                console.print("[yellow]No migrations to downgrade[/]")
                return
            to_revert = []
            if revision == "-1":
                to_revert = [applied[-1]]
            elif revision == "base":
                to_revert = list(reversed(applied))
            else:
                for migration in reversed(applied):
                    if migration["version_num"] > revision:
                        to_revert.append(migration)

            if not to_revert:
                console.print("[yellow]Nothing to downgrade[/]")
                return

            console.print(f"[yellow]Reverting {len(to_revert)} migrations[/]")
            all_files = dict(self.runner.get_migration_files())
            for migration_record in to_revert:
                version = migration_record["version_num"]
                if version not in all_files:
                    console.print(f"[red]Migration file not found for {version}[/]")
                    continue
                migration = self.runner.load_migration(all_files[version], version)

                action_verb = "Would revert" if dry_run else "Reverting"
                console.print(f"\n[cyan]{action_verb} {version}:[/] {migration['description']}")

                if dry_run:
                    console.print(f"[dim]Migration file: {all_files[version]}[/]")
                    continue

                try:
                    _, execution_time = self.runner.execute_downgrade(driver, migration)
                    self.tracker.remove_migration(driver, version)
                    console.print(f"[green]✓ Reverted in {execution_time}ms[/]")
                except Exception as e:
                    console.print(f"[red]✗ Failed: {e}[/]")
                    return

            if dry_run:
                console.print("\n[bold yellow]Dry run complete.[/] No changes were made to the database.")

    def stamp(self, revision: str) -> None:
        """Mark database as being at a specific revision without running migrations.

        Args:
            revision: The revision to stamp.
        """
        with self.config.provide_session() as driver:
            self.tracker.ensure_tracking_table(driver)
            all_migrations = dict(self.runner.get_migration_files())
            if revision not in all_migrations:
                console.print(f"[red]Unknown revision: {revision}[/]")
                return
            clear_sql = sql.delete().from_(self.tracker.version_table)
            driver.execute(clear_sql)
            self.tracker.record_migration(driver, revision, f"Stamped to {revision}", 0, "manual-stamp")
            console.print(f"[green]Database stamped at revision {revision}[/]")

    def revision(self, message: str, file_type: str = "sql") -> None:
        """Create a new migration file with timestamp-based versioning.

        Generates a unique timestamp version (YYYYMMDDHHmmss format) to avoid
        conflicts when multiple developers create migrations concurrently.

        Args:
            message: Description for the migration.
            file_type: Type of migration file to create ('sql' or 'py').
        """
        version = generate_timestamp_version()
        file_path = create_migration_file(self.migrations_path, version, message, file_type)
        console.print(f"[green]Created migration:[/] {file_path}")

    def fix(self, dry_run: bool = False, update_database: bool = True, yes: bool = False) -> None:
        """Convert timestamp migrations to sequential format.

        Implements hybrid versioning workflow where development uses timestamps
        and production uses sequential numbers. Creates backup before changes
        and provides rollback on errors.

        Args:
            dry_run: Preview changes without applying.
            update_database: Update migration records in database.
            yes: Skip confirmation prompt.

        Examples:
            >>> commands.fix(dry_run=True)  # Preview only
            >>> commands.fix(yes=True)  # Auto-approve
            >>> commands.fix(update_database=False)  # Files only
        """
        all_migrations = self.runner.get_migration_files()

        conversion_map = generate_conversion_map(all_migrations)

        if not conversion_map:
            console.print("[yellow]No timestamp migrations found - nothing to convert[/]")
            return

        fixer = MigrationFixer(self.migrations_path)
        renames = fixer.plan_renames(conversion_map)

        table = Table(title="Migration Conversions")
        table.add_column("Current Version", style="cyan")
        table.add_column("New Version", style="green")
        table.add_column("File")

        for rename in renames:
            table.add_row(rename.old_version, rename.new_version, rename.old_path.name)

        console.print(table)
        console.print(f"\n[yellow]{len(renames)} migrations will be converted[/]")

        if dry_run:
            console.print("[yellow][Preview Mode - No changes made][/]")
            return

        if not yes:
            response = input("\nProceed with conversion? [y/N]: ")
            if response.lower() != "y":
                console.print("[yellow]Conversion cancelled[/]")
                return

        try:
            backup_path = fixer.create_backup()
            console.print(f"[green]✓ Created backup in {backup_path.name}[/]")

            fixer.apply_renames(renames)
            for rename in renames:
                console.print(f"[green]✓ Renamed {rename.old_path.name} → {rename.new_path.name}[/]")

            if update_database:
                with self.config.provide_session() as driver:
                    self.tracker.ensure_tracking_table(driver)
                    applied_migrations = self.tracker.get_applied_migrations(driver)
                    applied_versions = {m["version_num"] for m in applied_migrations}

                    updated_count = 0
                    for old_version, new_version in conversion_map.items():
                        if old_version in applied_versions:
                            self.tracker.update_version_record(driver, old_version, new_version)
                            updated_count += 1

                    if updated_count > 0:
                        console.print(f"[green]✓ Updated {updated_count} database records[/]")
                    else:
                        console.print("[yellow]No database records to update[/]")

            fixer.cleanup()
            console.print("[green]✓ Conversion complete![/]")

        except Exception as e:
            logger.exception("Fix command failed")
            console.print(f"[red]✗ Error: {e}[/]")
            fixer.rollback()
            console.print("[yellow]Restored files from backup[/]")
            raise


class AsyncMigrationCommands(BaseMigrationCommands["AsyncConfigT", Any]):
    """Asynchronous migration commands."""

    def __init__(self, config: "AsyncConfigT") -> None:
        """Initialize migration commands.

        Args:
            config: The SQLSpec configuration.
        """
        super().__init__(config)
        self.tracker = config.migration_tracker_type(self.version_table)

        # Create context with extension configurations
        context = MigrationContext.from_config(config)
        context.extension_config = self.extension_configs

        self.runner = AsyncMigrationRunner(
            self.migrations_path, self._discover_extension_migrations(), context, self.extension_configs
        )

    async def init(self, directory: str, package: bool = True) -> None:
        """Initialize migration directory structure.

        Args:
            directory: Directory path for migrations.
            package: Whether to create __init__.py in the directory.
        """
        self.init_directory(directory, package)

    async def current(self, verbose: bool = False) -> "str | None":
        """Show current migration version.

        Args:
            verbose: Whether to show detailed migration history.

        Returns:
            The current migration version or None if no migrations applied.
        """
        async with self.config.provide_session() as driver:
            await self.tracker.ensure_tracking_table(driver)

            current = await self.tracker.get_current_version(driver)
            if not current:
                console.print("[yellow]No migrations applied yet[/]")
                return None

            console.print(f"[green]Current version:[/] {current}")
            if verbose:
                applied = await self.tracker.get_applied_migrations(driver)
                table = Table(title="Applied Migrations")
                table.add_column("Version", style="cyan")
                table.add_column("Description")
                table.add_column("Applied At")
                table.add_column("Time (ms)", justify="right")
                table.add_column("Applied By")
                for migration in applied:
                    table.add_row(
                        migration["version_num"],
                        migration.get("description", ""),
                        str(migration.get("applied_at", "")),
                        str(migration.get("execution_time_ms", "")),
                        migration.get("applied_by", ""),
                    )
                console.print(table)

            return cast("str | None", current)

<<<<<<< HEAD
    async def _synchronize_version_records(self, driver: Any) -> int:
        """Synchronize database version records with migration files.

        Auto-updates DB tracking when migrations have been renamed by fix command.
        This allows developers to just run upgrade after pulling changes without
        manually running fix.

        Validates checksums match before updating to prevent incorrect matches.

        Args:
            driver: Database driver instance.

        Returns:
            Number of version records updated.
        """
        all_migrations = await self.runner.get_migration_files()
        applied_migrations = await self.tracker.get_applied_migrations(driver)
        applied_map = {m["version_num"]: m for m in applied_migrations}

        conversion_map = generate_conversion_map(all_migrations)

        updated_count = 0
        for old_version, new_version in conversion_map.items():
            if old_version in applied_map and new_version not in applied_map:
                applied_checksum = applied_map[old_version]["checksum"]

                file_path = next((path for v, path in all_migrations if v == new_version), None)
                if file_path:
                    migration = await self.runner.load_migration(file_path, new_version)
                    if migration["checksum"] == applied_checksum:
                        await self.tracker.update_version_record(driver, old_version, new_version)
                        logger.info("Reconciled version: %s → %s", old_version, new_version)
                        updated_count += 1
                    else:
                        logger.warning("Checksum mismatch for %s → %s, skipping auto-sync", old_version, new_version)

        if updated_count > 0:
            console.print(f"[cyan]Reconciled {updated_count} version record(s)[/]")

        return updated_count

    async def upgrade(self, revision: str = "head", allow_missing: bool = False, auto_sync: bool = True) -> None:
=======
    async def upgrade(self, revision: str = "head", *, dry_run: bool = False) -> None:
>>>>>>> bed73038
        """Upgrade to a target revision.

        Validates migration order and warns if out-of-order migrations are detected.
        Out-of-order migrations can occur when branches merge in different orders
        across environments.

        Args:
            revision: Target revision or "head" for latest.
<<<<<<< HEAD
            allow_missing: If True, allow out-of-order migrations even in strict mode.
                Defaults to False.
            auto_sync: If True, automatically reconcile renamed migrations in database.
                Defaults to True. Can be disabled via --no-auto-sync flag.
=======
            dry_run: If True, show what would be done without making changes.
>>>>>>> bed73038
        """
        if dry_run:
            console.print("[bold yellow]DRY RUN MODE:[/] No database changes will be applied\n")

        async with self.config.provide_session() as driver:
            await self.tracker.ensure_tracking_table(driver)

            if auto_sync:
                migration_config = getattr(self.config, "migration_config", {}) or {}
                config_auto_sync = migration_config.get("auto_sync", True)
                if config_auto_sync:
                    await self._synchronize_version_records(driver)

            applied_migrations = await self.tracker.get_applied_migrations(driver)
            applied_versions = [m["version_num"] for m in applied_migrations]
            applied_set = set(applied_versions)

            all_migrations = await self.runner.get_migration_files()
            pending = []
            for version, file_path in all_migrations:
                if version not in applied_set and (revision == "head" or version <= revision):
                    pending.append((version, file_path))
            if not pending:
                if not all_migrations:
                    console.print(
                        "[yellow]No migrations found. Create your first migration with 'sqlspec create-migration'.[/]"
                    )
                else:
                    console.print("[green]Already at latest version[/]")
                return
            pending_versions = [v for v, _ in pending]

            migration_config = getattr(self.config, "migration_config", {}) or {}
            strict_ordering = migration_config.get("strict_ordering", False) and not allow_missing

            validate_migration_order(pending_versions, applied_versions, strict_ordering)

            console.print(f"[yellow]Found {len(pending)} pending migrations[/]")
            for version, file_path in pending:
                migration = await self.runner.load_migration(file_path, version)

                action_verb = "Would apply" if dry_run else "Applying"
                console.print(f"\n[cyan]{action_verb} {version}:[/] {migration['description']}")

                if dry_run:
                    console.print(f"[dim]Migration file: {file_path}[/]")
                    continue

                try:
                    _, execution_time = await self.runner.execute_upgrade(driver, migration)
                    await self.tracker.record_migration(
                        driver, migration["version"], migration["description"], execution_time, migration["checksum"]
                    )
                    console.print(f"[green]✓ Applied in {execution_time}ms[/]")
                except Exception as e:
                    console.print(f"[red]✗ Failed: {e}[/]")
                    return

            if dry_run:
                console.print("\n[bold yellow]Dry run complete.[/] No changes were made to the database.")

    async def downgrade(self, revision: str = "-1", *, dry_run: bool = False) -> None:
        """Downgrade to a target revision.

        Args:
            revision: Target revision or "-1" for one step back.
            dry_run: If True, show what would be done without making changes.
        """
        if dry_run:
            console.print("[bold yellow]DRY RUN MODE:[/] No database changes will be applied\n")

        async with self.config.provide_session() as driver:
            await self.tracker.ensure_tracking_table(driver)

            applied = await self.tracker.get_applied_migrations(driver)
            if not applied:
                console.print("[yellow]No migrations to downgrade[/]")
                return
            to_revert = []
            if revision == "-1":
                to_revert = [applied[-1]]
            elif revision == "base":
                to_revert = list(reversed(applied))
            else:
                for migration in reversed(applied):
                    if migration["version_num"] > revision:
                        to_revert.append(migration)
            if not to_revert:
                console.print("[yellow]Nothing to downgrade[/]")
                return

            console.print(f"[yellow]Reverting {len(to_revert)} migrations[/]")
            all_files = dict(await self.runner.get_migration_files())
            for migration_record in to_revert:
                version = migration_record["version_num"]
                if version not in all_files:
                    console.print(f"[red]Migration file not found for {version}[/]")
                    continue

                migration = await self.runner.load_migration(all_files[version], version)

                action_verb = "Would revert" if dry_run else "Reverting"
                console.print(f"\n[cyan]{action_verb} {version}:[/] {migration['description']}")

                if dry_run:
                    console.print(f"[dim]Migration file: {all_files[version]}[/]")
                    continue

                try:
                    _, execution_time = await self.runner.execute_downgrade(driver, migration)
                    await self.tracker.remove_migration(driver, version)
                    console.print(f"[green]✓ Reverted in {execution_time}ms[/]")
                except Exception as e:
                    console.print(f"[red]✗ Failed: {e}[/]")
                    return

            if dry_run:
                console.print("\n[bold yellow]Dry run complete.[/] No changes were made to the database.")

    async def stamp(self, revision: str) -> None:
        """Mark database as being at a specific revision without running migrations.

        Args:
            revision: The revision to stamp.
        """
        async with self.config.provide_session() as driver:
            await self.tracker.ensure_tracking_table(driver)

            all_migrations = dict(await self.runner.get_migration_files())
            if revision not in all_migrations:
                console.print(f"[red]Unknown revision: {revision}[/]")
                return

            clear_sql = sql.delete().from_(self.tracker.version_table)
            await driver.execute(clear_sql)
            await self.tracker.record_migration(driver, revision, f"Stamped to {revision}", 0, "manual-stamp")
            console.print(f"[green]Database stamped at revision {revision}[/]")

    async def revision(self, message: str, file_type: str = "sql") -> None:
        """Create a new migration file with timestamp-based versioning.

        Generates a unique timestamp version (YYYYMMDDHHmmss format) to avoid
        conflicts when multiple developers create migrations concurrently.

        Args:
            message: Description for the migration.
            file_type: Type of migration file to create ('sql' or 'py').
        """
        version = generate_timestamp_version()
        file_path = create_migration_file(self.migrations_path, version, message, file_type)
        console.print(f"[green]Created migration:[/] {file_path}")

    async def fix(self, dry_run: bool = False, update_database: bool = True, yes: bool = False) -> None:
        """Convert timestamp migrations to sequential format.

        Implements hybrid versioning workflow where development uses timestamps
        and production uses sequential numbers. Creates backup before changes
        and provides rollback on errors.

        Args:
            dry_run: Preview changes without applying.
            update_database: Update migration records in database.
            yes: Skip confirmation prompt.

        Examples:
            >>> await commands.fix(dry_run=True)  # Preview only
            >>> await commands.fix(yes=True)  # Auto-approve
            >>> await commands.fix(update_database=False)  # Files only
        """
        all_migrations = await self.runner.get_migration_files()

        conversion_map = generate_conversion_map(all_migrations)

        if not conversion_map:
            console.print("[yellow]No timestamp migrations found - nothing to convert[/]")
            return

        fixer = MigrationFixer(self.migrations_path)
        renames = fixer.plan_renames(conversion_map)

        table = Table(title="Migration Conversions")
        table.add_column("Current Version", style="cyan")
        table.add_column("New Version", style="green")
        table.add_column("File")

        for rename in renames:
            table.add_row(rename.old_version, rename.new_version, rename.old_path.name)

        console.print(table)
        console.print(f"\n[yellow]{len(renames)} migrations will be converted[/]")

        if dry_run:
            console.print("[yellow][Preview Mode - No changes made][/]")
            return

        if not yes:
            response = input("\nProceed with conversion? [y/N]: ")
            if response.lower() != "y":
                console.print("[yellow]Conversion cancelled[/]")
                return

        try:
            backup_path = fixer.create_backup()
            console.print(f"[green]✓ Created backup in {backup_path.name}[/]")

            fixer.apply_renames(renames)
            for rename in renames:
                console.print(f"[green]✓ Renamed {rename.old_path.name} → {rename.new_path.name}[/]")

            if update_database:
                async with self.config.provide_session() as driver:
                    await self.tracker.ensure_tracking_table(driver)
                    applied_migrations = await self.tracker.get_applied_migrations(driver)
                    applied_versions = {m["version_num"] for m in applied_migrations}

                    updated_count = 0
                    for old_version, new_version in conversion_map.items():
                        if old_version in applied_versions:
                            await self.tracker.update_version_record(driver, old_version, new_version)
                            updated_count += 1

                    if updated_count > 0:
                        console.print(f"[green]✓ Updated {updated_count} database records[/]")
                    else:
                        console.print("[yellow]No database records to update[/]")

            fixer.cleanup()
            console.print("[green]✓ Conversion complete![/]")

        except Exception as e:
            logger.exception("Fix command failed")
            console.print(f"[red]✗ Error: {e}[/]")
            fixer.rollback()
            console.print("[yellow]Restored files from backup[/]")
            raise


def create_migration_commands(
    config: "SyncConfigT | AsyncConfigT",
) -> "SyncMigrationCommands[SyncConfigT] | AsyncMigrationCommands[AsyncConfigT]":
    """Factory function to create the appropriate migration commands.

    Args:
        config: The SQLSpec configuration.

    Returns:
        Appropriate migration commands instance.
    """
    if config.is_async:
        return cast("AsyncMigrationCommands[AsyncConfigT]", AsyncMigrationCommands(cast("AsyncConfigT", config)))
    return cast("SyncMigrationCommands[SyncConfigT]", SyncMigrationCommands(cast("SyncConfigT", config)))<|MERGE_RESOLUTION|>--- conflicted
+++ resolved
@@ -98,7 +98,6 @@
 
             return cast("str | None", current)
 
-<<<<<<< HEAD
     def _synchronize_version_records(self, driver: Any) -> int:
         """Synchronize database version records with migration files.
 
@@ -140,10 +139,7 @@
 
         return updated_count
 
-    def upgrade(self, revision: str = "head", allow_missing: bool = False, auto_sync: bool = True) -> None:
-=======
-    def upgrade(self, revision: str = "head", *, dry_run: bool = False) -> None:
->>>>>>> bed73038
+    def upgrade(self, revision: str = "head", allow_missing: bool = False, auto_sync: bool = True, dry_run: bool = False) -> None:
         """Upgrade to a target revision.
 
         Validates migration order and warns if out-of-order migrations are detected.
@@ -152,14 +148,11 @@
 
         Args:
             revision: Target revision or "head" for latest.
-<<<<<<< HEAD
             allow_missing: If True, allow out-of-order migrations even in strict mode.
                 Defaults to False.
             auto_sync: If True, automatically reconcile renamed migrations in database.
                 Defaults to True. Can be disabled via --no-auto-sync flag.
-=======
             dry_run: If True, show what would be done without making changes.
->>>>>>> bed73038
         """
         if dry_run:
             console.print("[bold yellow]DRY RUN MODE:[/] No database changes will be applied\n")
@@ -464,7 +457,6 @@
 
             return cast("str | None", current)
 
-<<<<<<< HEAD
     async def _synchronize_version_records(self, driver: Any) -> int:
         """Synchronize database version records with migration files.
 
@@ -506,10 +498,7 @@
 
         return updated_count
 
-    async def upgrade(self, revision: str = "head", allow_missing: bool = False, auto_sync: bool = True) -> None:
-=======
-    async def upgrade(self, revision: str = "head", *, dry_run: bool = False) -> None:
->>>>>>> bed73038
+    async def upgrade(self, revision: str = "head", allow_missing: bool = False, auto_sync: bool = True, dry_run: bool = False) -> None:
         """Upgrade to a target revision.
 
         Validates migration order and warns if out-of-order migrations are detected.
@@ -518,14 +507,11 @@
 
         Args:
             revision: Target revision or "head" for latest.
-<<<<<<< HEAD
             allow_missing: If True, allow out-of-order migrations even in strict mode.
                 Defaults to False.
             auto_sync: If True, automatically reconcile renamed migrations in database.
                 Defaults to True. Can be disabled via --no-auto-sync flag.
-=======
             dry_run: If True, show what would be done without making changes.
->>>>>>> bed73038
         """
         if dry_run:
             console.print("[bold yellow]DRY RUN MODE:[/] No database changes will be applied\n")
