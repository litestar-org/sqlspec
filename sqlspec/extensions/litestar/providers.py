--- conflicted
+++ resolved
@@ -169,13 +169,8 @@
     if config.get("id_filter", False):
 
         def provide_id_filter(  # pyright: ignore[reportUnknownParameterType]
-<<<<<<< HEAD
-            ids: Optional[list[str]] = Parameter(query="ids", default=None, required=False),
-        ) -> "InCollectionFilter[Any]":
-=======
             ids: list[str] | None = Parameter(query="ids", default=None, required=False),
         ) -> InCollectionFilter:  # pyright: ignore[reportMissingTypeArgument]
->>>>>>> 4fa7ca3a
             return InCollectionFilter(field_name=config.get("id_field", "id"), values=ids)
 
         filters[dep_defaults.ID_FILTER_DEPENDENCY_KEY] = Provide(provide_id_filter, sync_to_thread=False)  # pyright: ignore[reportUnknownArgumentType]
