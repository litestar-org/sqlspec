--- conflicted
+++ resolved
@@ -432,11 +432,7 @@
                         migration_commands: SyncMigrationCommands[Any] | AsyncMigrationCommands[Any] = (
                             create_migration_commands(config=config)
                         )
-<<<<<<< HEAD
-                        await maybe_await(migration_commands.upgrade(revision=revision, auto_sync=not no_auto_sync))
-=======
-                        await maybe_await(migration_commands.upgrade(revision=revision, dry_run=dry_run))
->>>>>>> bed73038
+                        await maybe_await(migration_commands.upgrade(revision=revision, auto_sync=not no_auto_sync, dry_run=dry_run))
                         console.print(f"[green]✓ Successfully upgraded: {config_name}[/]")
                     except Exception as e:
                         console.print(f"[red]✗ Failed to upgrade {config_name}: {e}[/]")
@@ -453,11 +449,7 @@
                 if input_confirmed:
                     sqlspec_config = get_config_by_bind_key(cast("click.Context", ctx), bind_key)
                     migration_commands = create_migration_commands(config=sqlspec_config)
-<<<<<<< HEAD
-                    await maybe_await(migration_commands.upgrade(revision=revision, auto_sync=not no_auto_sync))
-=======
-                    await maybe_await(migration_commands.upgrade(revision=revision, dry_run=dry_run))
->>>>>>> bed73038
+                    await maybe_await(migration_commands.upgrade(revision=revision, auto_sync=not no_auto_sync, dry_run=dry_run))
 
         run_(_upgrade_database)()
 
