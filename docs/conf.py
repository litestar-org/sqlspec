# Configuration file for the Sphinx documentation builder.
from __future__ import annotations

import os
from datetime import date
from functools import partial
from typing import TYPE_CHECKING

from sqlspec.__metadata__ import __project__, __version__

if TYPE_CHECKING:
    from typing import Any

    from sphinx.addnodes import document  # type: ignore[attr-defined,unused-ignore]
    from sphinx.application import Sphinx

# -- Environmental Data ------------------------------------------------------
__all__ = ("setup", "update_html_context")

current_year = date.today().year


# -- Project information -----------------------------------------------------
project = __project__
copyright = f"{current_year}, Litestar Organization"
author = "Litestar Organization"
release = os.getenv("_SQLSPEC_DOCS_BUILD_VERSION", __version__.rsplit(".")[0])
suppress_warnings = [
    "autosectionlabel.*",
    "ref.python",  # TODO: remove when https://github.com/sphinx-doc/sphinx/issues/4961 is fixed
    "autodoc.import_object",  # Suppress autodoc import warnings for mocked dependencies
    "autodoc",  # Suppress other autodoc warnings
    "myst.xref_missing",  # Suppress missing cross-references in cheat sheets
    "misc.highlighting_failure",  # Suppress pygments highlighting issues in cheat sheets
    "app.add_directive",  # Suppress extension parallel safety warnings
    "docutils",  # Suppress docstring formatting warnings from source code
    "ref.doc",  # Suppress document reference warnings
    "toc.not_readable",  # Suppress cheat sheet files not in toctree warnings
    "toc.excluded",  # Suppress toctree warnings for excluded guide documents
    "ref.python",  # Suppress duplicate object description warnings
]
# -- General configuration ---------------------------------------------------
extensions = [
    "sphinx.ext.intersphinx",
    "sphinx.ext.autodoc",
    "sphinx.ext.napoleon",
    "sphinx.ext.autosectionlabel",
    "sphinx.ext.githubpages",
    "sphinx.ext.viewcode",
    "tools.sphinx_ext.missing_references",
    "tools.sphinx_ext.changelog",
    "sphinx_autodoc_typehints",
    "myst_parser",
    "auto_pytabs.sphinx_ext",
    "sphinx_copybutton",
    "sphinx.ext.todo",
    "sphinx.ext.viewcode",
    "sphinx_click",
    "sphinx_toolbox.collapse",
    "sphinx_design",
    "sphinx_togglebutton",
    "sphinx_paramlinks",
    "sphinxcontrib.mermaid",
]
<<<<<<< HEAD
=======
exclude_patterns = ["_build", "Thumbs.db", ".DS_Store", "guides/*"]
>>>>>>> bed73038
intersphinx_mapping = {
    "python": ("https://docs.python.org/3", None),
    "msgspec": ("https://jcristharif.com/msgspec/", None),
    "sqlalchemy": ("https://docs.sqlalchemy.org/en/20/", None),
    "alembic": ("https://alembic.sqlalchemy.org/en/latest/", None),
    "litestar": ("https://docs.litestar.dev/latest/", None),
    "click": ("https://click.palletsprojects.com/en/stable/", None),
    "anyio": ("https://anyio.readthedocs.io/en/stable/", None),
    "multidict": ("https://multidict.aio-libs.org/en/stable/", None),
    "cryptography": ("https://cryptography.io/en/latest/", None),
    "pydantic": ("https://docs.pydantic.dev/latest/", None),
    "sanic": ("https://sanic.readthedocs.io/en/latest/", None),
    "flask": ("https://flask.palletsprojects.com/en/stable/", None),
    "typing_extensions": ("https://typing-extensions.readthedocs.io/en/stable/", None),
}
PY_CLASS = "py:class"
PY_EXC = "py:exc"
PY_RE = r"py:.*"
PY_METH = "py:meth"
PY_ATTR = "py:attr"
PY_OBJ = "py:obj"
PY_FUNC = "py:func"

nitpicky = False  # Disable nitpicky mode to reduce warnings
nitpick_ignore: list[str] = []
nitpick_ignore_regex: list[str] = []

auto_pytabs_min_version = (3, 9)
auto_pytabs_max_version = (3, 13)

napoleon_google_docstring = True
napoleon_include_special_with_doc = True
napoleon_use_admonition_for_examples = True
napoleon_use_admonition_for_notes = True
napoleon_use_admonition_for_references = False
napoleon_attr_annotations = True

autoclass_content = "class"
autodoc_class_signature = "separated"
autodoc_default_options = {"special-members": "__init__", "show-inheritance": True, "members": True}
autodoc_member_order = "bysource"
autodoc_typehints_format = "short"
autodoc_warningiserror = False  # Don't treat autodoc warnings as errors
autodoc_type_aliases = {
    "SQLConfig": "sqlspec.base.SQLConfig",
    "SessionProtocol": "sqlspec.protocols.SessionProtocol",
    "DriverProtocol": "sqlspec.protocols.DriverProtocol",
    "StatementProtocol": "sqlspec.protocols.StatementProtocol",
    "ResultProtocol": "sqlspec.protocols.ResultProtocol",
    "ModelT": "sqlspec.typing.ModelT",
    "FilterTypeT": "sqlspec.typing.FilterTypeT",
    "StatementTypeT": "sqlspec.typing.StatementTypeT",
    "Union": "typing.Union",
    "Callable": "typing.Callable",
    "Any": "typing.Any",
    "Optional": "typing.Optional",
}
autodoc_mock_imports = [
    "sqlalchemy",
    "alembic",
    "asyncpg",
    "psycopg",
    "aiomysql",
    "asyncmy",
    "aiosqlite",
    "duckdb",
    "oracledb",
    "psqlpy",
    "adbc_driver_postgresql",
    "adbc_driver_sqlite",
    "adbc_driver_flightsql",
    "google.cloud.bigquery",
]


autosectionlabel_prefix_document = True

# Strip the dollar prompt when copying code
# https://sphinx-copybutton.readthedocs.io/en/latest/use.html#strip-and-configure-input-prompts-for-code-cells
copybutton_prompt_text = "$ "

# -- Style configuration -----------------------------------------------------
html_theme = "shibuya"
html_title = "SQLSpec"
html_short_title = "SQLSpec"
pygments_style = "dracula"
todo_include_todos = True

html_static_path = ["_static"]
html_favicon = "_static/favicon.png"
templates_path = ["_templates"]
html_js_files = ["versioning.js"]
html_css_files = ["custom.css"]
exclude_patterns = [
    "_build",
    "Thumbs.db",
    ".DS_Store",
    "PYPI_README.md",
    "STYLE_GUIDE.md",
    "VOICE_AUDIT_REPORT.md",
    "guides/**",
]
html_show_sourcelink = True
html_copy_source = True

html_context = {
    "source_type": "github",
    "source_user": "litestar-org",
    "source_repo": "sqlspec",
    "current_version": "latest",
    "version": release,
}


# Mermaid configuration
mermaid_version = "11.2.0"
mermaid_init_js = """
mermaid.initialize({
    startOnLoad: true,
    theme: 'default',
    securityLevel: 'loose',
    flowchart: {
        useMaxWidth: true,
        htmlLabels: true,
        curve: 'basis'
    }
});
"""

html_theme_options = {
    "logo_target": "/",
    "accent_color": "amber",
    "github_url": "https://github.com/litestar-org/sqlspec",
    "discord_url": "https://discord.gg/dSDXd4mKhp",
    "navigation_with_keys": True,
    "globaltoc_expand_depth": 2,
    "light_logo": "_static/logo-default.png",
    "dark_logo": "_static/logo-default.png",
    "discussion_url": "https://discord.gg/dSDXd4mKhp",
    "nav_links": [
        {"title": "Home", "url": "index"},
        {"title": "Get Started", "url": "getting_started/index"},
        {"title": "Usage", "url": "usage/index"},
        {"title": "Examples", "url": "examples/index"},
        {"title": "API", "url": "reference/index"},
        {
            "title": "About",
            "children": [
                {"title": "Changelog", "url": "changelog", "summary": "All changes for SQLSpec"},
                {
                    "title": "Litestar Organization",
                    "summary": "Details about the Litestar organization, the team behind SQLSpec",
                    "url": "https://litestar.dev/about/organization",
                    "icon": "org",
                },
                {
                    "title": "Releases",
                    "summary": "Explore the release process, versioning, and deprecation policy for SQLSpec",
                    "url": "releases",
                    "icon": "releases",
                },
                {
                    "title": "Contributing",
                    "summary": "Learn how to contribute to the SQLSpec project",
                    "url": "contributing/index",
                    "icon": "contributing",
                },
                {
                    "title": "Code of Conduct",
                    "summary": "Review the etiquette for interacting with the SQLSpec community",
                    "url": "https://github.com/litestar-org/.github?tab=coc-ov-file",
                    "icon": "coc",
                },
                {
                    "title": "Security",
                    "summary": "Overview of SQLSpec's security protocols",
                    "url": "https://github.com/litestar-org/.github?tab=coc-ov-file#security-ov-file",
                    "icon": "coc",
                },
                {"title": "Sponsor", "url": "https://github.com/sponsors/Litestar-Org", "icon": "heart"},
            ],
        },
        {
            "title": "Help",
            "children": [
                {
                    "title": "Discord Help Forum",
                    "summary": "Dedicated Discord help forum",
                    "url": "https://discord.gg/dSDXd4mKhp",
                    "icon": "coc",
                },
                {
                    "title": "GitHub Discussions",
                    "summary": "GitHub Discussions",
                    "url": "https://github.com/litestar-org/sqlspec/discussions",
                    "icon": "coc",
                },
            ],
        },
    ],
}


def update_html_context(
    _app: Sphinx, _pagename: str, _templatename: str, context: dict[str, Any], _doctree: document
) -> None:
    context["generate_toctree_html"] = partial(context["generate_toctree_html"], startdepth=0)


def setup(app: Sphinx) -> dict[str, bool]:
    app.setup_extension("shibuya")
    return {"parallel_read_safe": True, "parallel_write_safe": True}<|MERGE_RESOLUTION|>--- conflicted
+++ resolved
@@ -62,10 +62,6 @@
     "sphinx_paramlinks",
     "sphinxcontrib.mermaid",
 ]
-<<<<<<< HEAD
-=======
-exclude_patterns = ["_build", "Thumbs.db", ".DS_Store", "guides/*"]
->>>>>>> bed73038
 intersphinx_mapping = {
     "python": ("https://docs.python.org/3", None),
     "msgspec": ("https://jcristharif.com/msgspec/", None),
